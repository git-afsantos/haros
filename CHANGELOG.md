--- conflicted
+++ resolved
@@ -7,8 +7,6 @@
 ## [Unreleased]
 ### Changed
 - Fixed viz/export bug where multiple queries with the same rule id were aggregated; each query report is now highlighted individually.
-<<<<<<< HEAD
-=======
 
 ## [3.9.0] - 2020-02-19
 ### Changed
@@ -29,7 +27,6 @@
 - `--minimal-output` option to `full`, `analyse` and `export` commands, to export just the bare minimum files to view the HTML report.
 - Experimental support to parse Python nodes.
 - Setting in the `~/.haros/configs.yaml` file to skip the analysis for certain files based on glob patterns.
->>>>>>> c29e8a8e
 
 ## [3.7.0] - 2019-09-08
 ### Added
