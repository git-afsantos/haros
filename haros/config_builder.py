--- conflicted
+++ resolved
@@ -559,11 +559,7 @@
             loc.column = col
             # not sure if tag is part of the configuration
             return SourceCondition(condition[1], # UnresolvedValue
-<<<<<<< HEAD
                 location=loc, statement=stmt)
-=======
-                location = self.configuration.roslaunch[-1].location)
->>>>>>> c29e8a8e
         if value is condition[0]:
             # tag is part of the configuration
             return True
