--- conflicted
+++ resolved
@@ -1369,30 +1369,25 @@
             type_string = type_string[52:-25]
         return type_string.replace("::", "/")
 
-<<<<<<< HEAD
     def _extract_action(self, call):
-        if call.name == "SimpleActionServer" and len(call.arguments) >2:
+        name = "?"
+        if "SimpleActionServer" in call.canonical_type and len(call.arguments) > 2:
             arg = call.arguments[1]
-            if len(arg.pretty_str().split()) == 1 :
-                name = resolve_reference(arg)
-            else:
-                name = arg.pretty_str().split()[-1].replace("'", "")
-        elif call.name == "SimpleActionClient" and len(call.arguments) > 1:
-            name = call.arguments[0]
-        else: #FIXME
-            name = "?"
+            if not isinstance(arg, basestring):
+                arg = resolve_expression(arg)
+            if isinstance(arg, basestring):
+                name = arg.split()[-1].replace("'", "")
+        elif "SimpleActionClient" in call.canonical_type and len(call.arguments) > 1:
+            if isinstance(call.arguments[0], basestring):
+                name = call.arguments[0]
         return name
 
     def _extract_action_type(self, call):
         type_string = call.template[0]
         return type_string.replace("::", "/")
 
-    def _extract_queue_size(self, call):
-        queue_size = resolve_expression(call.arguments[1])
-=======
     def _extract_queue_size(self, call, queue_pos=1):
         queue_size = resolve_expression(call.arguments[queue_pos])
->>>>>>> 53e63efc
         if isinstance(queue_size, (int, long, float)):
             return queue_size
         return None
