--- conflicted
+++ resolved
@@ -38,11 +38,7 @@
     CodeGlobalScope, CodeReference, CodeFunctionCall, pretty_str
 )
 from bonsai.cpp.model import (
-<<<<<<< HEAD
     CppEntity, CppFunctionCall, CppDefaultArgument, CppOperator, CppReference
-=======
-    CppFunctionCall, CppDefaultArgument, CppOperator, CppReference
->>>>>>> c29e8a8e
 )
 from bonsai.analysis import (
     CodeQuery, resolve_reference, resolve_expression, get_control_depth,
@@ -126,13 +122,10 @@
     return pkgs
 # ^ findRosPackages(paths)
 
-<<<<<<< HEAD
 _EMPTY_DICT = {}
 _EMPTY_LIST = ()
 
 
-=======
->>>>>>> c29e8a8e
 ###############################################################################
 # Source Extractor
 ###############################################################################
@@ -186,11 +179,7 @@
         self.project = Project(data.get("project", "default"))
         self.repositories = data.get("repositories", {})
         self.packages = set(data.get("packages")
-<<<<<<< HEAD
                             or list(findRosPackages(["."])))
-=======
-                             or list(findRosPackages(["."])))
->>>>>>> c29e8a8e
         self.missing = set(self.packages)
         self.configurations = data.get("configurations", {})
         self.node_specs = data.get("nodes", {})
@@ -706,7 +695,6 @@
             return None
         return pkg
 
-<<<<<<< HEAD
     def find_package_at(self, dirpath, populate=True):
         try:
             manifest = os.path.join(dirpath, "package.xml")
@@ -724,8 +712,6 @@
             return None
         return pkg
 
-=======
->>>>>>> c29e8a8e
     def _find(self, name, project):
         path = None
         if self.alt_paths:
@@ -736,7 +722,6 @@
                 if self.altstack_pkgs == None:
                     self.altstack_pkgs = findRosPackages(paths=self.alt_paths, as_stack=True)
                 path = self.altstack_pkgs.get(name, None)
-<<<<<<< HEAD
         if path is None:
             if self.rospack_pkgs == None:
                 self.rospack_pkgs = findRosPackages(as_stack=False)
@@ -746,17 +731,6 @@
                 self.rosstack_pkgs = findRosPackages(as_stack=True)
             path = self.rosstack_pkgs.get(name, None)
         if path is None:
-=======
-        if path == None:
-            if self.rospack_pkgs == None:
-                self.rospack_pkgs = findRosPackages(as_stack=False)
-            path = self.rospack_pkgs.get(name, None)
-        if path == None:
-            if self.rosstack_pkgs == None:
-                self.rosstack_pkgs = findRosPackages(as_stack=True)
-            path = self.rosstack_pkgs.get(name, None)
-        if path == None:
->>>>>>> c29e8a8e
             raise KeyError(name)
         return PackageParser.parse(os.path.join(path, "package.xml"),
                                    project = project)
@@ -1186,13 +1160,10 @@
                 self.log.debug("Node written in %s.", node.language)
 
 
-<<<<<<< HEAD
 ###############################################################################
 # C++ Primitive Extractor
 ###############################################################################
 
-=======
->>>>>>> c29e8a8e
 class RoscppExtractor(LoggingObject):
     def __init__(self, package, workspace):
         self.package = package
@@ -1284,18 +1255,12 @@
 
     def _query_nh_param_primitives(self, node, gs):
         nh_prefix = "c:@N@ros@S@NodeHandle@"
-<<<<<<< HEAD
         gets = ("getParam", "getParamCached", "param")
         reads = gets + ("hasParam", "searchParam")
-=======
-        reads = ("getParam", "getParamCached", "param", "hasParam",
-                 "searchParam")
->>>>>>> c29e8a8e
         for call in CodeQuery(gs).all_calls.where_name(reads).get():
             if (call.full_name.startswith("ros::NodeHandle")
                     or (isinstance(call.reference, str)
                         and call.reference.startswith(nh_prefix))):
-<<<<<<< HEAD
                 param_type = default_value = None
                 if call.name in gets:
                     param_type = self._extract_param_type(call.arguments[1])
@@ -1310,27 +1275,16 @@
                                     call, param_type, default_value)
         sets = ("setParam",)
         writes = sets + ("deleteParam",)
-=======
-                self._on_read_param(node, self._resolve_node_handle(call),
-                                    call)
-
-        writes = ("setParam", "deleteParam")
->>>>>>> c29e8a8e
         for call in CodeQuery(gs).all_calls.where_name(writes).get():
             if (call.full_name.startswith("ros::NodeHandle")
                     or (isinstance(call.reference, str)
                         and call.reference.startswith(nh_prefix))):
-<<<<<<< HEAD
                 param_type = value = None
                 if len(call.arguments) >= 2 and call.name in sets:
                     param_type = self._extract_param_type(call.arguments[1])
                     value = self._extract_param_value(call, arg_pos=1)
                 self._on_write_param(node, self._resolve_node_handle(call),
                                      call, param_type, value)
-=======
-                self._on_write_param(node, self._resolve_node_handle(call),
-                                     call)
->>>>>>> c29e8a8e
 
     def _query_param_primitives(self, node, gs):
         ros_prefix = "c:@N@ros@N@param@"
@@ -1429,7 +1383,6 @@
         msg_type = self._extract_message_type(call)
         depth = get_control_depth(call, recursive=True)
         location = self._call_location(call)
-<<<<<<< HEAD
         conditions = []
         for path in get_condition_paths(call):
             for c in path:
@@ -1437,16 +1390,9 @@
                     location=self._condition_location(c, location.file),
                     statement=c.statement))
             break # FIXME
-        srv = AdvertiseServiceCall(name, ns, msg_type, location = location,
-                                control_depth = depth, conditions = conditions,
-                                repeats = is_under_loop(call, recursive = True))
-=======
-        conditions = [SourceCondition(pretty_str(c), location=location)
-                      for c in get_conditions(call, recursive=True)]
-        srv = ServiceServerCall(name, ns, msg_type, location=location,
+        srv = AdvertiseServiceCall(name, ns, msg_type, location=location,
                                 control_depth=depth, conditions=conditions,
                                 repeats=is_under_loop(call, recursive=True))
->>>>>>> c29e8a8e
         node.service.append(srv)
         self.log.debug("Found Service on %s/%s (%s)", ns, name, msg_type)
 
@@ -1457,7 +1403,6 @@
         msg_type = self._extract_message_type(call)
         depth = get_control_depth(call, recursive=True)
         location = self._call_location(call)
-<<<<<<< HEAD
         conditions = []
         for path in get_condition_paths(call):
             for c in path:
@@ -1465,16 +1410,9 @@
                     location=self._condition_location(c, location.file),
                     statement=c.statement))
             break # FIXME
-        cli = ServiceClientCall(name, ns, msg_type, location = location,
-                                control_depth = depth, conditions = conditions,
-                                repeats = is_under_loop(call, recursive = True))
-=======
-        conditions = [SourceCondition(pretty_str(c), location=location)
-                      for c in get_conditions(call, recursive=True)]
         cli = ServiceClientCall(name, ns, msg_type, location=location,
                                 control_depth=depth, conditions=conditions,
                                 repeats=is_under_loop(call, recursive=True))
->>>>>>> c29e8a8e
         node.client.append(cli)
         self.log.debug("Found Client on %s/%s (%s)", ns, name, msg_type)
 
@@ -1505,7 +1443,6 @@
         name = self._extract_topic(call)
         depth = get_control_depth(call, recursive=True)
         location = self._call_location(call)
-<<<<<<< HEAD
         conditions = []
         for path in get_condition_paths(call):
             for c in path:
@@ -1516,13 +1453,6 @@
         wrt = SetParamCall(name, ns, param_type, value=value,
             location=location, control_depth=depth, conditions=conditions,
             repeats=is_under_loop(call, recursive = True))
-=======
-        conditions = [SourceCondition(pretty_str(c), location=location)
-                      for c in get_conditions(call, recursive=True)]
-        wrt = WriteParameterCall(name, ns, None, location=location,
-                                 control_depth=depth, conditions=conditions,
-                                 repeats=is_under_loop(call, recursive=True))
->>>>>>> c29e8a8e
         node.write_param.append(wrt)
         self.log.debug("Found Write on %s/%s (%s) (%s)",
             ns, name, param_type, value)
@@ -1553,13 +1483,8 @@
         function = call.function
         if function:
             function = function.name
-<<<<<<< HEAD
         return Location(self.package, file=source_file,
                         line=call.line, col=call.column, fun=function)
-=======
-        return Location(self.package, file=source_file, line=call.line,
-                        fun=function)
->>>>>>> c29e8a8e
 
     def _resolve_it_node_handle(self, value):
         value = resolve_expression(value)
@@ -1591,7 +1516,6 @@
                 # Copy constructor
                 if len(args) == 1:
                     parent = args[0]
-<<<<<<< HEAD
                     if isinstance(parent, CppFunctionCall):
                         if parent.name == 'getNodeHandle':
                             return ''
@@ -1599,9 +1523,6 @@
                             return '~'
                     r = self._resolve_node_handle(parent)
                     return r
-=======
-                    return self._resolve_node_handle(parent)
->>>>>>> c29e8a8e
 
                 # All other constructor have at least two arguments. The third
                 # is never meaningful
@@ -1732,7 +1653,6 @@
             return queue_size
         return None
 
-<<<<<<< HEAD
     def _extract_latch(self, call, latch_pos):
         expr = call.arguments[latch_pos]
         self.log.debug("extract latched publisher from {!r}".format(expr))
@@ -1784,8 +1704,6 @@
 ###############################################################################
 # Python Primitive Extractor
 ###############################################################################
-=======
->>>>>>> c29e8a8e
 
 class RospyExtractor(LoggingObject):
     queue_size_pos = {
@@ -1907,19 +1825,11 @@
         location = self._call_location(call)
         conditions = [SourceCondition(pretty_str(c), location=location)
                       for c in get_conditions(call, recursive=True)]
-<<<<<<< HEAD
         pub = AdvertiseCall(name, ns, msg_type, queue_size, location=location,
                           control_depth=depth, conditions=conditions,
                           repeats=is_under_loop(call, recursive=True))
         node.advertise.append(pub)
         self.log.debug("Found AdvertiseCall on %s/%s (%s)", ns, name, msg_type)
-=======
-        pub = Publication(name, ns, msg_type, queue_size, location=location,
-                          control_depth=depth, conditions=conditions,
-                          repeats=is_under_loop(call, recursive=True))
-        node.advertise.append(pub)
-        self.log.debug("Found Publication on %s/%s (%s)", ns, name, msg_type)
->>>>>>> c29e8a8e
 
     def _on_service(self, node, call):
         if self.invalid_call(call):
@@ -1930,11 +1840,7 @@
         location = self._call_location(call)
         conditions = [SourceCondition(pretty_str(c), location=location)
                       for c in get_conditions(call, recursive=True)]
-<<<<<<< HEAD
         srv = AdvertiseServiceCall(name, ns, msg_type, location=location,
-=======
-        srv = ServiceServerCall(name, ns, msg_type, location=location,
->>>>>>> c29e8a8e
                                 control_depth=depth, conditions=conditions,
                                 repeats=is_under_loop(call, recursive=True))
         node.service.append(srv)
@@ -1950,19 +1856,11 @@
         location = self._call_location(call)
         conditions = [SourceCondition(pretty_str(c), location=location)
                       for c in get_conditions(call, recursive=True)]
-<<<<<<< HEAD
         sub = SubscribeCall(name, ns, msg_type, queue_size, location=location,
                            control_depth=depth, conditions=conditions,
                            repeats=is_under_loop(call, recursive=True))
         node.subscribe.append(sub)
         self.log.debug("Found SubscribeCall on %s/%s (%s)", ns, name, msg_type)
-=======
-        sub = Subscription(name, ns, msg_type, queue_size, location=location,
-                           control_depth=depth, conditions=conditions,
-                           repeats=is_under_loop(call, recursive=True))
-        node.subscribe.append(sub)
-        self.log.debug("Found Subscription on %s/%s (%s)", ns, name, msg_type)
->>>>>>> c29e8a8e
 
     def _query_comm_primitives(self, node, gs):
         ##################################
@@ -2048,7 +1946,6 @@
 
         # ----- queries after parsing, since global scope is reused -----------
         self._query_comm_primitives(node, parser.global_scope)
-<<<<<<< HEAD
         # self._query_param_primitives(node, parser.global_scope)
 
 
@@ -2159,7 +2056,3 @@
         return Location(pkg, file=source_file,
             line=datum["line"], col=datum["column"],
             fun=datum.get("function"), cls=datum.get("class"))
-            
-=======
-        # self._query_param_primitives(node, parser.global_scope)
->>>>>>> c29e8a8e
