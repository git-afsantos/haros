--- conflicted
+++ resolved
@@ -379,11 +379,7 @@
             packages,
             files,
             scripts,
-<<<<<<< HEAD
-            languages  {},
-=======
             languages {},
->>>>>>> c29e8a8e
             msgFiles,
             srvFiles,
             actionFiles
